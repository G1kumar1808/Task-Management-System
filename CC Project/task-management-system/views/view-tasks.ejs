<%- include('partials/header', { title: title, user: user }) %>

<div class="container">
    <div class="tasks-container">
        <div class="tasks-header">
            <h1>📋 Your Tasks</h1>
            <a href="/create-task" class="btn btn-primary">➕ Create New Task</a>
        </div>

<<<<<<< HEAD
        <div class="tasks-grid">
            <% if (tasks && tasks.length) { %>
                <% tasks.forEach(task => { %>
                    <div class="task-card">
                        <div class="task-header">
                            <div>
                                <h3 class="task-title"><%= task.name %></h3>
                                <div class="task-meta">
                                    <div class="task-meta-item">
                                        <span>📅</span>
                                        <span><%= new Date(task.createdAt).toLocaleDateString() %></span>
                                    </div>
                                    <div class="task-meta-item">
                                        <span>👤</span>
                                        <span>Created by: <%= task.createdByUsername || task.createdBy %></span>
                                    </div>
                                    <% if (task.fileKey || task.fileUrl) { %>
                                        <div class="task-meta-item">
                                            <span>📎</span>
                                            <span>Has attachment</span>
                                        </div>
                                    <% } %>
                                </div>
                            </div>
                        </div>
                        
                        <div class="task-description">
                            <%= task.description %>
                        </div>
                        
                        <% if (task.assignedTo && task.assignedTo.length) { %>
                            <div>
                                <strong>Assigned to:</strong>
                                <div class="task-assignees">
                                    <% task.assignedToUsernames && task.assignedToUsernames.forEach(username => { %>
                                        <span class="assignee-badge"><%= username %></span>
                                    <% }); %>
                                    <!-- Fallback to IDs if usernames not available -->
                                    <% if (!task.assignedToUsernames && task.assignedTo) { %>
                                        <% task.assignedTo.forEach(userId => { %>
                                            <span class="assignee-badge"><%= userId %></span>
                                        <% }); %>
                                    <% } %>
                                </div>
                            </div>
                        <% } %>
                        
                        <div class="task-actions">
                            <% if (task.downloadUrl) { %>
                                <a href="<%= task.downloadUrl %>" class="btn btn-outline" target="_blank">📎 Download Attachment</a>
                            <% } %>
                        </div>
                    </div>
                <% }); %>
            <% } else { %>
                <div class="task-card" style="text-align: center; padding: 3rem;">
                    <h3 style="margin-bottom: 1rem;">No tasks found</h3>
                    <p style="color: var(--gray); margin-bottom: 1.5rem;">You don't have any tasks assigned to you yet.</p>
                    <a href="/create-task" class="btn btn-primary">Create Your First Task</a>
                </div>
=======
    <% if (!tasks || tasks.length === 0) { %>
    <p>No tasks found.</p>
    <% } else { %>
    <ul>
        <% tasks.forEach(task => { %>
        <li>
            <h3><a href="/task/<%= task.id %>"><%= task.name %></a></h3>
            <p><%= task.description %></p>
            <p>Assigned to: <%= (task.assignedTo || []).join(', ') %></p>
            <p>Created at: <%= task.createdAt %></p>
            <% if (task.downloadUrl) { %>
            <p>Attachment: <a href="<%= task.downloadUrl %>" target="_blank">Download</a></p>
            <% } else if (task.fileUrl) { %>
            <p>Attachment: <a href="<%= task.fileUrl %>" target="_blank">Download</a></p>
>>>>>>> 75a79240
            <% } %>
        </div>
    </div>
</div>

<%- include('partials/footer') %><|MERGE_RESOLUTION|>--- conflicted
+++ resolved
@@ -7,14 +7,19 @@
             <a href="/create-task" class="btn btn-primary">➕ Create New Task</a>
         </div>
 
-<<<<<<< HEAD
         <div class="tasks-grid">
             <% if (tasks && tasks.length) { %>
                 <% tasks.forEach(task => { %>
                     <div class="task-card">
                         <div class="task-header">
                             <div>
-                                <h3 class="task-title"><%= task.name %></h3>
+                                <h3 class="task-title">
+                                    <% if (task.id) { %>
+                                        <a href="/task/<%= task.id %>" class="task-link"><%= task.name %></a>
+                                    <% } else { %>
+                                        <%= task.name %>
+                                    <% } %>
+                                </h3>
                                 <div class="task-meta">
                                     <div class="task-meta-item">
                                         <span>📅</span>
@@ -39,14 +44,15 @@
                         </div>
                         
                         <% if (task.assignedTo && task.assignedTo.length) { %>
-                            <div>
+                            <div class="task-assignment-section">
                                 <strong>Assigned to:</strong>
                                 <div class="task-assignees">
-                                    <% task.assignedToUsernames && task.assignedToUsernames.forEach(username => { %>
-                                        <span class="assignee-badge"><%= username %></span>
-                                    <% }); %>
-                                    <!-- Fallback to IDs if usernames not available -->
-                                    <% if (!task.assignedToUsernames && task.assignedTo) { %>
+                                    <% if (task.assignedToUsernames && task.assignedToUsernames.length) { %>
+                                        <% task.assignedToUsernames.forEach(username => { %>
+                                            <span class="assignee-badge"><%= username %></span>
+                                        <% }); %>
+                                    <% } else if (task.assignedTo && task.assignedTo.length) { %>
+                                        <!-- Fallback to IDs if usernames not available -->
                                         <% task.assignedTo.forEach(userId => { %>
                                             <span class="assignee-badge"><%= userId %></span>
                                         <% }); %>
@@ -58,7 +64,22 @@
                         <div class="task-actions">
                             <% if (task.downloadUrl) { %>
                                 <a href="<%= task.downloadUrl %>" class="btn btn-outline" target="_blank">📎 Download Attachment</a>
+                            <% } else if (task.fileUrl) { %>
+                                <a href="<%= task.fileUrl %>" class="btn btn-outline" target="_blank">📎 Download Attachment</a>
                             <% } %>
+                            <% if (task.id) { %>
+                                <a href="/task/<%= task.id %>" class="btn btn-secondary">View Details</a>
+                            <% } %>
+                        </div>
+
+                        <!-- Additional task info (from second template) -->
+                        <div class="task-additional-info">
+                            <div class="task-id">
+                                <small>Task ID: <%= task.id %></small>
+                            </div>
+                            <div class="created-at">
+                                <small>Created: <%= new Date(task.createdAt).toLocaleString() %></small>
+                            </div>
                         </div>
                     </div>
                 <% }); %>
@@ -68,25 +89,96 @@
                     <p style="color: var(--gray); margin-bottom: 1.5rem;">You don't have any tasks assigned to you yet.</p>
                     <a href="/create-task" class="btn btn-primary">Create Your First Task</a>
                 </div>
-=======
-    <% if (!tasks || tasks.length === 0) { %>
-    <p>No tasks found.</p>
-    <% } else { %>
-    <ul>
-        <% tasks.forEach(task => { %>
-        <li>
-            <h3><a href="/task/<%= task.id %>"><%= task.name %></a></h3>
-            <p><%= task.description %></p>
-            <p>Assigned to: <%= (task.assignedTo || []).join(', ') %></p>
-            <p>Created at: <%= task.createdAt %></p>
-            <% if (task.downloadUrl) { %>
-            <p>Attachment: <a href="<%= task.downloadUrl %>" target="_blank">Download</a></p>
-            <% } else if (task.fileUrl) { %>
-            <p>Attachment: <a href="<%= task.fileUrl %>" target="_blank">Download</a></p>
->>>>>>> 75a79240
             <% } %>
         </div>
     </div>
 </div>
 
-<%- include('partials/footer') %>+<%- include('partials/footer') %>
+
+<style>
+    .task-link {
+        color: var(--primary);
+        text-decoration: none;
+        transition: var(--transition);
+    }
+
+    .task-link:hover {
+        color: var(--primary-dark);
+        text-decoration: underline;
+    }
+
+    .task-assignment-section {
+        margin: 1.5rem 0;
+        padding: 1rem 0;
+        border-top: 1px solid var(--gray-light);
+        border-bottom: 1px solid var(--gray-light);
+    }
+
+    .task-assignment-section strong {
+        display: block;
+        margin-bottom: 0.8rem;
+        color: var(--dark);
+        font-weight: 600;
+    }
+
+    .task-assignees {
+        display: flex;
+        flex-wrap: wrap;
+        gap: 0.5rem;
+    }
+
+    .assignee-badge {
+        background: var(--primary);
+        color: white;
+        padding: 0.4rem 0.8rem;
+        border-radius: 20px;
+        font-size: 0.8rem;
+        font-weight: 500;
+        display: inline-block;
+    }
+
+    .task-actions {
+        display: flex;
+        gap: 0.8rem;
+        margin-top: 1.5rem;
+        flex-wrap: wrap;
+    }
+
+    .task-actions .btn {
+        padding: 0.6rem 1.2rem;
+        font-size: 0.9rem;
+    }
+
+    .task-additional-info {
+        margin-top: 1.5rem;
+        padding-top: 1rem;
+        border-top: 1px solid var(--gray-light);
+        display: flex;
+        justify-content: space-between;
+        flex-wrap: wrap;
+        gap: 0.5rem;
+    }
+
+    .task-additional-info small {
+        color: var(--gray);
+        font-size: 0.8rem;
+    }
+
+    /* Responsive adjustments */
+    @media (max-width: 768px) {
+        .task-actions {
+            flex-direction: column;
+        }
+
+        .task-actions .btn {
+            width: 100%;
+            text-align: center;
+        }
+
+        .task-additional-info {
+            flex-direction: column;
+            gap: 0.3rem;
+        }
+    }
+</style>